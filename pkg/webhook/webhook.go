--- conflicted
+++ resolved
@@ -378,7 +378,6 @@
 	return hostConfig, tokenConfig
 }
 
-<<<<<<< HEAD
 func isServiceAccountConfigurationSet(container *corev1.Container) bool {
 	serviceAccountConfig := false
 
@@ -392,7 +391,8 @@
 		}
 	}
 	return serviceAccountConfig
-=======
+}
+
 func passUserAgentInformationToCLI(container *corev1.Container, containerIndex int) []patchOperation {
 	userAgentEnvs := []corev1.EnvVar{
 		{
@@ -426,7 +426,6 @@
 		return buildVersion
 	}
 	return buildVersion + "01"
->>>>>>> db044aca
 }
 
 // mutates the container to allow for secrets to be injected into the container via the op cli
@@ -458,14 +457,10 @@
 	})
 
 	//creating patch for adding connect environment variables to container. If they are already set in the container then this will be skipped
-<<<<<<< HEAD
 	patch = append(patch, createOPConnectPatch(container, containerIndex, &s.Config)...)
-=======
-	patch = append(patch, createOPConnectPatch(container, containerIndex, s.Config.ConnectHost, s.Config.ConnectTokenName, s.Config.ConnectTokenKey)...)
 
 	//creating patch for passing User-Agent information to the CLI.
 	patch = append(patch, passUserAgentInformationToCLI(container, containerIndex)...)
->>>>>>> db044aca
 	return container, true, patch, nil
 }
 
