name: E2E Tests

on:
<<<<<<< HEAD
  pull_request:
    types: [opened, synchronize, reopened]
    branches: ['**']   # run for PRs targeting any branch (main and others)
    paths-ignore: &ignore_paths
      - 'docs/**'
      - '*.md'
      - '.golangci.yml'
      - '.gitignore'
      - 'LICENSE'
  push:
    branches: [ main ]
    paths-ignore: *ignore_paths
=======
  push:
    branches: [ main ]
    paths-ignore: &ignore_paths
      - 'docs/**'
      - '*.md'
      - '.golangci.yml'
      - '.gitignore'
      - 'LICENSE'
>>>>>>> 6647cb83

  pull_request:
    types: [opened, synchronize, reopened]
    branches: ['**']   # run for PRs targeting any branch (main and others)
    paths-ignore: *ignore_paths

concurrency:
  group: e2e-${{ github.event.pull_request.head.ref }}
  cancel-in-progress: true # cancel previous job runs for the same branch

jobs:
  e2e-test:
<<<<<<< HEAD
    uses: ./.github/workflows/e2e-tests.yml
    secrets:
      OP_CONNECT_CREDENTIALS: ${{ secrets.OP_CONNECT_CREDENTIALS }}
      OP_CONNECT_TOKEN: ${{ secrets.OP_CONNECT_TOKEN }}
      OP_SERVICE_ACCOUNT_TOKEN: ${{ secrets.OP_SERVICE_ACCOUNT_TOKEN }}
=======
    if: github.event.pull_request.head.repo.full_name == github.repository # run only for PRs from the same repository
    runs-on: ubuntu-latest
    steps:
      - name: Checkout code
        uses: actions/checkout@v5

      - name: Set up Go
        uses: actions/setup-go@v6
        with:
          go-version-file: go.mod

      - name: Install dependencies
        run: go mod tidy

      - name: Create kind cluster
        uses: helm/kind-action@v1
        with:
          cluster_name: kubernetes-secrets-injector-test-e2e

      - name: Create '1password-credentials.json' file
        env:
          OP_CONNECT_CREDENTIALS: ${{ secrets.OP_CONNECT_CREDENTIALS }}
        run: |
          echo "$OP_CONNECT_CREDENTIALS" > 1password-credentials.json

      - name: Run E2E tests
        run: make test-e2e
        env:
          OP_CONNECT_TOKEN: ${{ secrets.OP_CONNECT_TOKEN }}
          OP_SERVICE_ACCOUNT_TOKEN: ${{ secrets.OP_SERVICE_ACCOUNT_TOKEN }}
>>>>>>> 6647cb83
<|MERGE_RESOLUTION|>--- conflicted
+++ resolved
@@ -1,7 +1,6 @@
 name: E2E Tests
 
 on:
-<<<<<<< HEAD
   pull_request:
     types: [opened, synchronize, reopened]
     branches: ['**']   # run for PRs targeting any branch (main and others)
@@ -14,21 +13,6 @@
   push:
     branches: [ main ]
     paths-ignore: *ignore_paths
-=======
-  push:
-    branches: [ main ]
-    paths-ignore: &ignore_paths
-      - 'docs/**'
-      - '*.md'
-      - '.golangci.yml'
-      - '.gitignore'
-      - 'LICENSE'
->>>>>>> 6647cb83
-
-  pull_request:
-    types: [opened, synchronize, reopened]
-    branches: ['**']   # run for PRs targeting any branch (main and others)
-    paths-ignore: *ignore_paths
 
 concurrency:
   group: e2e-${{ github.event.pull_request.head.ref }}
@@ -36,41 +20,9 @@
 
 jobs:
   e2e-test:
-<<<<<<< HEAD
+    if: github.event.pull_request.head.repo.full_name == github.repository # run only for PRs from the same repository
     uses: ./.github/workflows/e2e-tests.yml
     secrets:
       OP_CONNECT_CREDENTIALS: ${{ secrets.OP_CONNECT_CREDENTIALS }}
       OP_CONNECT_TOKEN: ${{ secrets.OP_CONNECT_TOKEN }}
-      OP_SERVICE_ACCOUNT_TOKEN: ${{ secrets.OP_SERVICE_ACCOUNT_TOKEN }}
-=======
-    if: github.event.pull_request.head.repo.full_name == github.repository # run only for PRs from the same repository
-    runs-on: ubuntu-latest
-    steps:
-      - name: Checkout code
-        uses: actions/checkout@v5
-
-      - name: Set up Go
-        uses: actions/setup-go@v6
-        with:
-          go-version-file: go.mod
-
-      - name: Install dependencies
-        run: go mod tidy
-
-      - name: Create kind cluster
-        uses: helm/kind-action@v1
-        with:
-          cluster_name: kubernetes-secrets-injector-test-e2e
-
-      - name: Create '1password-credentials.json' file
-        env:
-          OP_CONNECT_CREDENTIALS: ${{ secrets.OP_CONNECT_CREDENTIALS }}
-        run: |
-          echo "$OP_CONNECT_CREDENTIALS" > 1password-credentials.json
-
-      - name: Run E2E tests
-        run: make test-e2e
-        env:
-          OP_CONNECT_TOKEN: ${{ secrets.OP_CONNECT_TOKEN }}
-          OP_SERVICE_ACCOUNT_TOKEN: ${{ secrets.OP_SERVICE_ACCOUNT_TOKEN }}
->>>>>>> 6647cb83
+      OP_SERVICE_ACCOUNT_TOKEN: ${{ secrets.OP_SERVICE_ACCOUNT_TOKEN }}